--- conflicted
+++ resolved
@@ -137,7 +137,6 @@
 
 ENABLE_AUTOTUNE = AUTOTUNE_ENABLE.GEMV_REVSPLITK
 
-<<<<<<< HEAD
 # @triton.autotune(
 #     configs = get_autotune_config() if ENABLE_AUTOTUNE else get_default_config(),
 #     key = ['M', 'N', 'K', 'group_size', 'elements_per_sample'],
@@ -146,16 +145,6 @@
 #     rep = 50,
 #     use_cuda_graph = AUTOTUNE_ENABLE.USE_CUDA_GRAPH,
 # )
-=======
-@triton.autotune(
-    configs = get_autotune_config() if ENABLE_AUTOTUNE else get_default_config(),
-    key = KEYS,
-    prune_configs_by = {'early_config_prune': kernel_config_pruner} if ENABLE_AUTOTUNE else None,
-    warmup = 50, 
-    rep = 50,
-    use_cuda_graph = AUTOTUNE_ENABLE.USE_CUDA_GRAPH,
-)
->>>>>>> 5ebcca03
 
 @triton.jit
 def gemv_revsplitK_A16fWnO16f_int32packing_kernel(
