# Written by Dr. Hicham Badri @Mobius Labs GmbH - 2024
#********************************************************
import torch, math, random, copy
from torch import Tensor
import triton
import triton.language as tl

from .config import AUTOTUNE_ENABLE
from .utils import *

KEYS        = ['M', 'N', 'K', 'group_size', 'elements_per_sample']
MATMUL_TYPE = "GEMM"

def kernel_config_pruner(configs, nargs, **kwargs):
    global KEYS
    from ..core import GEMLITE_TRITON_CONFIG_CACHE

    m = max(2 ** int(math.ceil(math.log2(nargs['M']))), 16)
    n = nargs['N'] 
    k = nargs['K'] 
    g = nargs['group_size']
    e = nargs['elements_per_sample']

    #Check cache
    if(MATMUL_TYPE in GEMLITE_TRITON_CONFIG_CACHE):
        _signature = str(tuple([m, n, k, g, e]))
        if(_signature in GEMLITE_TRITON_CONFIG_CACHE[MATMUL_TYPE]):
            _config     = copy.deepcopy(GEMLITE_TRITON_CONFIG_CACHE[MATMUL_TYPE][_signature])
            _num_stages = _config.pop('num_stages')
            _num_warps  = _config.pop('num_warps')
            _num_ctas   = _config.pop('num_ctas')

            yield triton.Config(_config,
                num_stages=_num_stages,
                num_warps=_num_warps,
            )

            return

    used = set()
    for config in configs:
        block_size_m = config.kwargs['BLOCK_SIZE_M']
        block_size_n = config.kwargs['BLOCK_SIZE_N']
        block_size_k = config.kwargs['BLOCK_SIZE_K']
        block_size_k = min(block_size_k, g) #Makes BLOCK_SIZE_K compatible with the group_size

        #Makes autotune a bit faster: NOT optimal at larger batch-sizes > 128
        if(m <= 16) : block_size_m = 16
        if(m >= 32) : block_size_m = min(max(block_size_m, 16), 32)   #[16, 32]
        if(m >= 64) : block_size_m = min(max(block_size_m, 32), 64)   #[32, 64]
        if(m >= 128): block_size_m = min(max(block_size_m, 64), 128)  #[64, 128]
        if(m >= 256): block_size_m = min(max(block_size_m, 64), 256)  #[64, 256]
        if(m >= 512): block_size_m = min(max(block_size_m, 128), 256) #[128, 256]

        #Filter 
        block_area = block_size_k * block_size_n
        if(block_area > 4096 * 4): #Limit area for faster autotuning. Use for more 4096 * 8
            continue

        num_warps  = config.num_warps
        num_stages = config.num_stages

        #if(e > 1): num_stages = 1 #TODO: Remove this after fix
        if(e == 1 and num_stages == 1): continue #skip num_stages=1 for non-packed weights

        group_size_m      = config.kwargs['GROUP_SIZE_M']
        A_load_order      = config.kwargs['A_load_order']
        meta_evict_policy = config.kwargs['meta_evict_policy']

        _key = (block_size_m, block_size_n, block_size_k, group_size_m, 
                A_load_order, meta_evict_policy, 
                num_stages, num_warps)
        
        if _key in used:
            continue

        used.add(_key)
        yield triton.Config(
            {
                'BLOCK_SIZE_M': block_size_m,
                'BLOCK_SIZE_N': block_size_n,
                'BLOCK_SIZE_K': block_size_k,
                'GROUP_SIZE_M': group_size_m,

                'A_load_order': A_load_order,
                'meta_evict_policy': meta_evict_policy,
            },
            num_stages=num_stages,
            num_warps=num_warps
        )


def get_autotune_config():
    _stages  = [1, 4, 5] if gpu_has_more_shared_memory() else [1, 2, 4]
    _configs = []
    for _M in [16, 32, 64, 128, 256]: #might need higher values for larger batch-sizes
        for _N in [32, 64, 128, 256]: 
            for _K in [32, 64, 128, 256]:
                for _w in [4, 8]:
                    for _s in _stages:
                        for _A_load_order in [0, 2]: #[0, 1, 2, 3] - [2] for 4090, [0]: for A100 
                            for _meta_evict_policy in ['']: #[', 'evict_last'] - ['']: default 4090
                                _configs.append(
                                        triton.Config(
                                            {'BLOCK_SIZE_M': _M, 'BLOCK_SIZE_N': _N, 'BLOCK_SIZE_K': _K, 'GROUP_SIZE_M': 8, 
                                            'A_load_order': _A_load_order, 'meta_evict_policy': _meta_evict_policy}, 
                                            num_stages=_s, num_warps=_w)
                                        )

    return _configs


#4090 RTX
def get_default_config():
    #small batch, not sure what is the right default cnnfig here.
    return [triton.Config({'BLOCK_SIZE_M':16, 'BLOCK_SIZE_N':32, 'BLOCK_SIZE_K':128, 'GROUP_SIZE_M':8, 'A_load_order':2, 'meta_evict_policy':''}, 
                            num_warps=4, num_stages=1),]

ENABLE_AUTOTUNE = AUTOTUNE_ENABLE.GEMM

<<<<<<< HEAD
# @triton.heuristics(values={'CLOSEST_M': lambda args: 2 ** int(math.ceil(math.log2(args['M'])))})
# @autotune(
#     configs = get_autotune_config() if ENABLE_AUTOTUNE else get_default_config(),
#     key = ['CLOSEST_M', 'N', 'K', 'group_size', 'elements_per_sample'],
#     prune_configs_by = {'early_config_prune': kernel_config_pruner} if ENABLE_AUTOTUNE else None,
#     warmup = 50, 
#     rep = 50,
#     use_cuda_graph = AUTOTUNE_ENABLE.USE_CUDA_GRAPH,
# )
=======
#@triton.heuristics(values={'CLOSEST_M': lambda args: 2 ** int(math.ceil(math.log2(args['M'])))})
@triton.autotune(
    configs = get_autotune_config() if ENABLE_AUTOTUNE else get_default_config(),
    key = KEYS, #['CLOSEST_M', 'N', 'K', 'group_size', 'elements_per_sample'],
    prune_configs_by = {'early_config_prune': kernel_config_pruner} if ENABLE_AUTOTUNE else None,
    warmup = 50, 
    rep = 50,
    use_cuda_graph = AUTOTUNE_ENABLE.USE_CUDA_GRAPH,
)
>>>>>>> 5ebcca03

@triton.jit
def gemm_A16fWnO16f_int32packing_kernel(
    a_ptr, b_ptr, c_ptr,
    scales_ptr, zeros_ptr, scales_a_ptr,
    M, N, K, 
    ######### Quant parms #########
    W_nbits: tl.constexpr, 
    group_size: tl.constexpr, 
    unpack_mask: tl.constexpr, 
    elements_per_sample: tl.constexpr, 
    ######### Strides #########
    stride_am, stride_ak,
    stride_bk, stride_bn,
    stride_cm, stride_cn,
    stride_meta_g, stride_meta_n,
    ######### Dtypes #########
    input_dtype: tl.constexpr,
    output_dtype: tl.constexpr,
    acc_dtype: tl.constexpr,
    meta_dtype: tl.constexpr,
    ######### Meta-data mode #########
    channel_scale_mode: tl.constexpr,
    W_group_mode: tl.constexpr,
    zero_is_scalar: tl.constexpr,
    ######### tuning params #########
    #CLOSEST_M: tl.constexpr,
    BLOCK_SIZE_M: tl.constexpr, BLOCK_SIZE_N: tl.constexpr, BLOCK_SIZE_K: tl.constexpr,
    GROUP_SIZE_M: tl.constexpr,
    A_load_order: tl.constexpr, meta_evict_policy: tl.constexpr,
    data_contiguous: tl.constexpr,
):
    """
    Based on https://github.com/fpgaminer/GPTQ-triton
    GEMM for C = matmul(A, dequantize(B, scales, zeros))
    A is of shape (M, K): float16 or bfloat16
    B is of shape (K//elements_per_sample, N): int32 as a packed matrix
    C is of shape (M, N): float16 or bfloat16 depending on the input A
    scales and zeros is of shape (group_size, N): float16 or bfloat16

    BLOCK_SIZE_M >=16
    BLOCK_SIZE_K <= group_size
    """
    
    pid = tl.program_id(axis=0)
    
    #Swizzle?
    #pid_m, pid_n = linear_tile(pid, M, N, BLOCK_SIZE_M, BLOCK_SIZE_N, None)
    pid_m, pid_n = swizzle_tile(pid, M, N, BLOCK_SIZE_M, BLOCK_SIZE_N, GROUP_SIZE_M)

    num_pid_k = tl.cdiv(K, BLOCK_SIZE_K)
    
    #Offsets
    offs_m  = pid_m * BLOCK_SIZE_M + tl.arange(0, BLOCK_SIZE_M)
    offs_n  = pid_n * BLOCK_SIZE_N + tl.arange(0, BLOCK_SIZE_N)
    offs_k  = tl.arange(0, BLOCK_SIZE_K)

    #Vectorized coalesced load
    ##############################
    offs_am = offs_m
    offs_ak = tl.max_contiguous(tl.multiple_of(offs_k, BLOCK_SIZE_K), BLOCK_SIZE_K)

    if(data_contiguous):
        offs_bn = tl.max_contiguous(tl.multiple_of(offs_n, BLOCK_SIZE_N), BLOCK_SIZE_N) 
        offs_bk = offs_k
    else:
        offs_bn = offs_n
        offs_bk = tl.max_contiguous(tl.multiple_of(offs_k, BLOCK_SIZE_K), BLOCK_SIZE_K)
    ###############################

    #Inputs
    a_ptrs  = a_ptr + (offs_am[:, None] * stride_am + offs_k[None, :] * stride_ak)  
    a_mask  = (offs_am[:, None] < M)
    b_ptrs  = b_ptr + ((offs_k[:, None] // elements_per_sample) * stride_bk + offs_bn[None, :] * stride_bn) 

    #Meta data stuff
    q_shift     = ((offs_k  % elements_per_sample) * W_nbits).to(tl.int32)[:, None]
    scales_ptrs = scales_ptr + offs_bn[None, :] * stride_meta_n
    zeros_ptrs  = zeros_ptr  + offs_bn[None, :] * stride_meta_n
    stride_mul  = BLOCK_SIZE_K / group_size 

    if(zero_is_scalar):
        zero_scalar = tl.load(zeros_ptr, eviction_policy='evict_last')

    ####################################################################################
    acc = tl.zeros((BLOCK_SIZE_M, BLOCK_SIZE_N), dtype=acc_dtype) 

    #for k in tl.range(0, num_pid_k, 1): #num_stages=1
    for k in range(num_pid_k):

        if(A_load_order == 0): #Early load
            a = tl.load(a_ptrs, mask=a_mask, other=0., eviction_policy='evict_last')
        
        b = tl.load(b_ptrs, eviction_policy='evict_first')

        if(A_load_order == 1): #Early load
            a = tl.load(a_ptrs, mask=a_mask, other=0., eviction_policy='evict_last')
        
        #Load meta-data  
        if(W_group_mode > 0):          
            k_m = (k * stride_mul).to(tl.int32)

        if(W_group_mode >= 2): #[2, 3, 4]
            scales = tl.load(scales_ptrs + k_m * stride_meta_g, eviction_policy=meta_evict_policy) 
        else:
            scales = None

        if(W_group_mode == 1 or W_group_mode >= 3): #[1, 3, 4]
            if(zero_is_scalar):
                zeros = zero_scalar
            else:
                zeros = tl.load(zeros_ptrs  + k_m * stride_meta_g, eviction_policy=meta_evict_policy) 
        else:
            zeros = None

        if(A_load_order == 2): #Mid load
            a = tl.load(a_ptrs, mask=a_mask, other=0., eviction_policy='evict_last')

        # Unpack and dequantize
        b = dequantize(b, scales, zeros, q_shift, meta_dtype, unpack_mask, elements_per_sample, W_group_mode, zero_is_scalar)

        if(A_load_order == 3): #Late load 
            a = tl.load(a_ptrs, mask=a_mask, other=0., eviction_policy='evict_last')
        
        #Dot
        acc = tl.dot(a, b.to(input_dtype), acc=acc, out_dtype=acc_dtype, input_precision="tf32")

        #Advance
        a_ptrs += BLOCK_SIZE_K * stride_ak
        b_ptrs += (BLOCK_SIZE_K // elements_per_sample) * stride_bk

    ##################################################################
    #Channel-wise scaling
    if(channel_scale_mode == 1): #weight-only
        scales_b = tl.load(scales_ptr + offs_bn, mask=offs_bn < N, other=1, eviction_policy=meta_evict_policy)
        acc      = acc.to(meta_dtype) * scales_b[None, :]

    if(channel_scale_mode == 2): #activation-only
        scales_a = tl.load(scales_a_ptr + offs_am, mask=offs_am < M, other=1, eviction_policy=meta_evict_policy)
        scales_b = tl.full((BLOCK_SIZE_N,), value=1, dtype=meta_dtype)
        acc      = acc.to(meta_dtype) * (scales_a[:, None] * scales_b[None, :])

    if(channel_scale_mode == 3): #weight + activation
        scales_a = tl.load(scales_a_ptr + offs_am, mask=offs_am < M, other=1, eviction_policy=meta_evict_policy)
        scales_b = tl.load(scales_ptr   + offs_bn, mask=offs_bn < N, other=1, eviction_policy=meta_evict_policy)
        acc      = acc.to(meta_dtype) * (scales_a[:, None] * scales_b[None, :])

    acc = acc.to(output_dtype)
    ##################################################################

    #Output
    offs_cm = pid_m * BLOCK_SIZE_M + tl.arange(0, BLOCK_SIZE_M)
    offs_cn = pid_n * BLOCK_SIZE_N + tl.arange(0, BLOCK_SIZE_N)
    offs_cn = tl.max_contiguous(tl.multiple_of(offs_cn, BLOCK_SIZE_N), BLOCK_SIZE_N)
    c_ptrs  = c_ptr + (offs_cm[:, None] * stride_cm + offs_cn[None, :] * stride_cn)
    tl.store(c_ptrs, acc, mask=(offs_cm[:, None] < M) & (offs_cn[None, :] < N)) 


_costum_op_id = '_' + str(int(random.random()*10000))


QWEN_2_5_32B_TP1 = {
    (16384, 7168, 5120, 128, 8) : [triton.Config({'BLOCK_SIZE_M': 128, 'BLOCK_SIZE_N': 128, 'BLOCK_SIZE_K': 32, 'GROUP_SIZE_M': 8, 'A_load_order': 2, 'meta_evict_policy': ''}, num_stages=2, num_warps=4)],
    (16384, 5120, 5120, 128, 8) : [triton.Config({'BLOCK_SIZE_M': 128, 'BLOCK_SIZE_N': 64, 'BLOCK_SIZE_K': 64, 'GROUP_SIZE_M': 8, 'A_load_order': 2, 'meta_evict_policy': ''}, num_stages=4, num_warps=4)],
    (16384, 55296, 5120, 128, 8) : [triton.Config({'BLOCK_SIZE_M': 128, 'BLOCK_SIZE_N': 128, 'BLOCK_SIZE_K': 32, 'GROUP_SIZE_M': 8, 'A_load_order': 2, 'meta_evict_policy': ''}, num_stages=2, num_warps=4)],
    (16384, 5120, 27648, 128, 8) : [triton.Config({'BLOCK_SIZE_M': 128, 'BLOCK_SIZE_N': 64, 'BLOCK_SIZE_K': 64, 'GROUP_SIZE_M': 8, 'A_load_order': 2, 'meta_evict_policy': ''}, num_stages=4, num_warps=4)],
    (16384, 55296, 5120, 32, 16) : [triton.Config({'BLOCK_SIZE_M': 128, 'BLOCK_SIZE_N': 128, 'BLOCK_SIZE_K': 32, 'GROUP_SIZE_M': 8, 'A_load_order': 2, 'meta_evict_policy': ''}, num_stages=2, num_warps=4)],
    (16384, 5120, 27648, 32, 16) : [triton.Config({'BLOCK_SIZE_M': 128, 'BLOCK_SIZE_N': 128, 'BLOCK_SIZE_K': 32, 'GROUP_SIZE_M': 8, 'A_load_order': 2, 'meta_evict_policy': ''}, num_stages=4, num_warps=4)],
    (8192, 7168, 5120, 128, 8) : [triton.Config({'BLOCK_SIZE_M': 128, 'BLOCK_SIZE_N': 128, 'BLOCK_SIZE_K': 32, 'GROUP_SIZE_M': 8, 'A_load_order': 2, 'meta_evict_policy': ''}, num_stages=2, num_warps=4)],
    (8192, 5120, 5120, 128, 8) : [triton.Config({'BLOCK_SIZE_M': 128, 'BLOCK_SIZE_N': 64, 'BLOCK_SIZE_K': 64, 'GROUP_SIZE_M': 8, 'A_load_order': 2, 'meta_evict_policy': ''}, num_stages=4, num_warps=4)],
    (8192, 55296, 5120, 128, 8) : [triton.Config({'BLOCK_SIZE_M': 128, 'BLOCK_SIZE_N': 128, 'BLOCK_SIZE_K': 32, 'GROUP_SIZE_M': 8, 'A_load_order': 2, 'meta_evict_policy': ''}, num_stages=2, num_warps=4)],
    (8192, 5120, 27648, 128, 8) : [triton.Config({'BLOCK_SIZE_M': 128, 'BLOCK_SIZE_N': 64, 'BLOCK_SIZE_K': 64, 'GROUP_SIZE_M': 8, 'A_load_order': 2, 'meta_evict_policy': ''}, num_stages=4, num_warps=4)],
    (8192, 55296, 5120, 32, 16) : [triton.Config({'BLOCK_SIZE_M': 128, 'BLOCK_SIZE_N': 128, 'BLOCK_SIZE_K': 32, 'GROUP_SIZE_M': 8, 'A_load_order': 2, 'meta_evict_policy': ''}, num_stages=2, num_warps=4)],
    (8192, 5120, 27648, 32, 16) : [triton.Config({'BLOCK_SIZE_M': 128, 'BLOCK_SIZE_N': 128, 'BLOCK_SIZE_K': 32, 'GROUP_SIZE_M': 8, 'A_load_order': 2, 'meta_evict_policy': ''}, num_stages=4, num_warps=4)],
    (4096, 7168, 5120, 128, 8) : [triton.Config({'BLOCK_SIZE_M': 128, 'BLOCK_SIZE_N': 128, 'BLOCK_SIZE_K': 32, 'GROUP_SIZE_M': 8, 'A_load_order': 2, 'meta_evict_policy': ''}, num_stages=2, num_warps=4)],
    (4096, 5120, 5120, 128, 8) : [triton.Config({'BLOCK_SIZE_M': 128, 'BLOCK_SIZE_N': 64, 'BLOCK_SIZE_K': 64, 'GROUP_SIZE_M': 8, 'A_load_order': 2, 'meta_evict_policy': ''}, num_stages=4, num_warps=4)],
    (4096, 55296, 5120, 128, 8) : [triton.Config({'BLOCK_SIZE_M': 128, 'BLOCK_SIZE_N': 128, 'BLOCK_SIZE_K': 32, 'GROUP_SIZE_M': 8, 'A_load_order': 2, 'meta_evict_policy': ''}, num_stages=2, num_warps=4)],
    (4096, 5120, 27648, 128, 8) : [triton.Config({'BLOCK_SIZE_M': 128, 'BLOCK_SIZE_N': 64, 'BLOCK_SIZE_K': 64, 'GROUP_SIZE_M': 8, 'A_load_order': 2, 'meta_evict_policy': ''}, num_stages=4, num_warps=4)],
    (4096, 55296, 5120, 32, 16) : [triton.Config({'BLOCK_SIZE_M': 128, 'BLOCK_SIZE_N': 128, 'BLOCK_SIZE_K': 32, 'GROUP_SIZE_M': 8, 'A_load_order': 2, 'meta_evict_policy': ''}, num_stages=2, num_warps=4)],
    (4096, 5120, 27648, 32, 16) : [triton.Config({'BLOCK_SIZE_M': 128, 'BLOCK_SIZE_N': 128, 'BLOCK_SIZE_K': 32, 'GROUP_SIZE_M': 8, 'A_load_order': 2, 'meta_evict_policy': ''}, num_stages=4, num_warps=4)],
    (64, 7168, 5120, 128, 8) : [triton.Config({'BLOCK_SIZE_M': 32, 'BLOCK_SIZE_N': 32, 'BLOCK_SIZE_K': 128, 'GROUP_SIZE_M': 8, 'A_load_order': 2, 'meta_evict_policy': ''}, num_stages=4, num_warps=4)],
    (64, 5120, 5120, 128, 8) : [triton.Config({'BLOCK_SIZE_M': 32, 'BLOCK_SIZE_N': 32, 'BLOCK_SIZE_K': 128, 'GROUP_SIZE_M': 8, 'A_load_order': 2, 'meta_evict_policy': ''}, num_stages=4, num_warps=4)],
    (64, 55296, 5120, 128, 8) : [triton.Config({'BLOCK_SIZE_M': 32, 'BLOCK_SIZE_N': 64, 'BLOCK_SIZE_K': 64, 'GROUP_SIZE_M': 8, 'A_load_order': 2, 'meta_evict_policy': ''}, num_stages=4, num_warps=4)],
    (64, 5120, 27648, 128, 8) : [triton.Config({'BLOCK_SIZE_M': 32, 'BLOCK_SIZE_N': 32, 'BLOCK_SIZE_K': 128, 'GROUP_SIZE_M': 8, 'A_load_order': 2, 'meta_evict_policy': ''}, num_stages=4, num_warps=4)],
    (64, 55296, 5120, 32, 16) : [triton.Config({'BLOCK_SIZE_M': 32, 'BLOCK_SIZE_N': 64, 'BLOCK_SIZE_K': 32, 'GROUP_SIZE_M': 8, 'A_load_order': 2, 'meta_evict_policy': ''}, num_stages=2, num_warps=4)],
    (64, 5120, 27648, 32, 16) : [triton.Config({'BLOCK_SIZE_M': 32, 'BLOCK_SIZE_N': 32, 'BLOCK_SIZE_K': 32, 'GROUP_SIZE_M': 8, 'A_load_order': 2, 'meta_evict_policy': ''}, num_stages=4, num_warps=4)],
    (512, 7168, 5120, 128, 8) : [triton.Config({'BLOCK_SIZE_M': 128, 'BLOCK_SIZE_N': 64, 'BLOCK_SIZE_K': 32, 'GROUP_SIZE_M': 8, 'A_load_order': 2, 'meta_evict_policy': ''}, num_stages=4, num_warps=4)],
    (512, 5120, 5120, 128, 8) : [triton.Config({'BLOCK_SIZE_M': 128, 'BLOCK_SIZE_N': 64, 'BLOCK_SIZE_K': 32, 'GROUP_SIZE_M': 8, 'A_load_order': 2, 'meta_evict_policy': ''}, num_stages=4, num_warps=4)],
    (512, 55296, 5120, 128, 8) : [triton.Config({'BLOCK_SIZE_M': 128, 'BLOCK_SIZE_N': 64, 'BLOCK_SIZE_K': 32, 'GROUP_SIZE_M': 8, 'A_load_order': 2, 'meta_evict_policy': ''}, num_stages=2, num_warps=4)],
    (512, 5120, 27648, 128, 8) : [triton.Config({'BLOCK_SIZE_M': 128, 'BLOCK_SIZE_N': 64, 'BLOCK_SIZE_K': 32, 'GROUP_SIZE_M': 8, 'A_load_order': 2, 'meta_evict_policy': ''}, num_stages=2, num_warps=4)],
    (512, 55296, 5120, 32, 16) : [triton.Config({'BLOCK_SIZE_M': 128, 'BLOCK_SIZE_N': 64, 'BLOCK_SIZE_K': 32, 'GROUP_SIZE_M': 8, 'A_load_order': 2, 'meta_evict_policy': ''}, num_stages=4, num_warps=4)],
    (512, 5120, 27648, 32, 16) : [triton.Config({'BLOCK_SIZE_M': 128, 'BLOCK_SIZE_N': 64, 'BLOCK_SIZE_K': 32, 'GROUP_SIZE_M': 8, 'A_load_order': 2, 'meta_evict_policy': ''}, num_stages=2, num_warps=4)],
    (128, 7168, 5120, 128, 8) : [triton.Config({'BLOCK_SIZE_M': 64, 'BLOCK_SIZE_N': 64, 'BLOCK_SIZE_K': 128, 'GROUP_SIZE_M': 8, 'A_load_order': 2, 'meta_evict_policy': ''}, num_stages=2, num_warps=4)],
    (128, 5120, 5120, 128, 8) : [triton.Config({'BLOCK_SIZE_M': 64, 'BLOCK_SIZE_N': 32, 'BLOCK_SIZE_K': 128, 'GROUP_SIZE_M': 8, 'A_load_order': 2, 'meta_evict_policy': ''}, num_stages=2, num_warps=4)],
    (128, 55296, 5120, 128, 8) : [triton.Config({'BLOCK_SIZE_M': 64, 'BLOCK_SIZE_N': 64, 'BLOCK_SIZE_K': 32, 'GROUP_SIZE_M': 8, 'A_load_order': 2, 'meta_evict_policy': ''}, num_stages=4, num_warps=4)],
    (128, 5120, 27648, 128, 8) : [triton.Config({'BLOCK_SIZE_M': 64, 'BLOCK_SIZE_N': 32, 'BLOCK_SIZE_K': 128, 'GROUP_SIZE_M': 8, 'A_load_order': 2, 'meta_evict_policy': ''}, num_stages=2, num_warps=4)],
    (128, 55296, 5120, 32, 16) : [triton.Config({'BLOCK_SIZE_M': 64, 'BLOCK_SIZE_N': 64, 'BLOCK_SIZE_K': 32, 'GROUP_SIZE_M': 8, 'A_load_order': 2, 'meta_evict_policy': ''}, num_stages=2, num_warps=4)],
    (128, 5120, 27648, 32, 16) : [triton.Config({'BLOCK_SIZE_M': 64, 'BLOCK_SIZE_N': 64, 'BLOCK_SIZE_K': 32, 'GROUP_SIZE_M': 8, 'A_load_order': 2, 'meta_evict_policy': ''}, num_stages=4, num_warps=4)],
    (256, 7168, 5120, 128, 8) : [triton.Config({'BLOCK_SIZE_M': 64, 'BLOCK_SIZE_N': 64, 'BLOCK_SIZE_K': 64, 'GROUP_SIZE_M': 8, 'A_load_order': 2, 'meta_evict_policy': ''}, num_stages=4, num_warps=4)],
    (256, 5120, 5120, 128, 8) : [triton.Config({'BLOCK_SIZE_M': 64, 'BLOCK_SIZE_N': 64, 'BLOCK_SIZE_K': 64, 'GROUP_SIZE_M': 8, 'A_load_order': 2, 'meta_evict_policy': ''}, num_stages=2, num_warps=4)],
    (256, 55296, 5120, 128, 8) : [triton.Config({'BLOCK_SIZE_M': 64, 'BLOCK_SIZE_N': 64, 'BLOCK_SIZE_K': 32, 'GROUP_SIZE_M': 8, 'A_load_order': 2, 'meta_evict_policy': ''}, num_stages=2, num_warps=4)],
    (256, 5120, 27648, 128, 8) : [triton.Config({'BLOCK_SIZE_M': 64, 'BLOCK_SIZE_N': 64, 'BLOCK_SIZE_K': 64, 'GROUP_SIZE_M': 8, 'A_load_order': 2, 'meta_evict_policy': ''}, num_stages=4, num_warps=4)],
    (256, 55296, 5120, 32, 16) : [triton.Config({'BLOCK_SIZE_M': 64, 'BLOCK_SIZE_N': 64, 'BLOCK_SIZE_K': 32, 'GROUP_SIZE_M': 8, 'A_load_order': 2, 'meta_evict_policy': ''}, num_stages=2, num_warps=4)],
    (256, 5120, 27648, 32, 16) : [triton.Config({'BLOCK_SIZE_M': 64, 'BLOCK_SIZE_N': 64, 'BLOCK_SIZE_K': 32, 'GROUP_SIZE_M': 8, 'A_load_order': 2, 'meta_evict_policy': ''}, num_stages=2, num_warps=4)],
    (1024, 7168, 5120, 128, 8) : [triton.Config({'BLOCK_SIZE_M': 128, 'BLOCK_SIZE_N': 64, 'BLOCK_SIZE_K': 32, 'GROUP_SIZE_M': 8, 'A_load_order': 2, 'meta_evict_policy': ''}, num_stages=4, num_warps=4)],
    (1024, 5120, 5120, 128, 8) : [triton.Config({'BLOCK_SIZE_M': 128, 'BLOCK_SIZE_N': 64, 'BLOCK_SIZE_K': 64, 'GROUP_SIZE_M': 8, 'A_load_order': 2, 'meta_evict_policy': ''}, num_stages=4, num_warps=4)],
    (1024, 55296, 5120, 128, 8) : [triton.Config({'BLOCK_SIZE_M': 128, 'BLOCK_SIZE_N': 128, 'BLOCK_SIZE_K': 32, 'GROUP_SIZE_M': 8, 'A_load_order': 2, 'meta_evict_policy': ''}, num_stages=2, num_warps=4)],
    (1024, 5120, 27648, 128, 8) : [triton.Config({'BLOCK_SIZE_M': 128, 'BLOCK_SIZE_N': 64, 'BLOCK_SIZE_K': 64, 'GROUP_SIZE_M': 8, 'A_load_order': 2, 'meta_evict_policy': ''}, num_stages=4, num_warps=4)],
    (1024, 55296, 5120, 32, 16) : [triton.Config({'BLOCK_SIZE_M': 128, 'BLOCK_SIZE_N': 128, 'BLOCK_SIZE_K': 32, 'GROUP_SIZE_M': 8, 'A_load_order': 2, 'meta_evict_policy': ''}, num_stages=4, num_warps=4)],
    (1024, 5120, 27648, 32, 16) : [triton.Config({'BLOCK_SIZE_M': 128, 'BLOCK_SIZE_N': 128, 'BLOCK_SIZE_K': 32, 'GROUP_SIZE_M': 8, 'A_load_order': 2, 'meta_evict_policy': ''}, num_stages=4, num_warps=4)],
    (2048, 7168, 5120, 128, 8) : [triton.Config({'BLOCK_SIZE_M': 128, 'BLOCK_SIZE_N': 64, 'BLOCK_SIZE_K': 32, 'GROUP_SIZE_M': 8, 'A_load_order': 2, 'meta_evict_policy': ''}, num_stages=4, num_warps=4)],
    (2048, 5120, 5120, 128, 8) : [triton.Config({'BLOCK_SIZE_M': 128, 'BLOCK_SIZE_N': 64, 'BLOCK_SIZE_K': 32, 'GROUP_SIZE_M': 8, 'A_load_order': 2, 'meta_evict_policy': ''}, num_stages=2, num_warps=4)],
    (2048, 55296, 5120, 128, 8) : [triton.Config({'BLOCK_SIZE_M': 128, 'BLOCK_SIZE_N': 128, 'BLOCK_SIZE_K': 32, 'GROUP_SIZE_M': 8, 'A_load_order': 2, 'meta_evict_policy': ''}, num_stages=2, num_warps=4)],
    (2048, 5120, 27648, 128, 8) : [triton.Config({'BLOCK_SIZE_M': 128, 'BLOCK_SIZE_N': 64, 'BLOCK_SIZE_K': 64, 'GROUP_SIZE_M': 8, 'A_load_order': 2, 'meta_evict_policy': ''}, num_stages=4, num_warps=4)],
    (2048, 55296, 5120, 32, 16) : [triton.Config({'BLOCK_SIZE_M': 128, 'BLOCK_SIZE_N': 128, 'BLOCK_SIZE_K': 32, 'GROUP_SIZE_M': 8, 'A_load_order': 2, 'meta_evict_policy': ''}, num_stages=2, num_warps=4)],
    (2048, 5120, 27648, 32, 16) : [triton.Config({'BLOCK_SIZE_M': 128, 'BLOCK_SIZE_N': 64, 'BLOCK_SIZE_K': 32, 'GROUP_SIZE_M': 8, 'A_load_order': 2, 'meta_evict_policy': ''}, num_stages=4, num_warps=4)]
}


QWEN_2_5_32B_TP2 = {
    (16384, 3584, 5120, 128, 8) : [triton.Config({'BLOCK_SIZE_M': 128, 'BLOCK_SIZE_N': 128, 'BLOCK_SIZE_K': 32, 'GROUP_SIZE_M': 8, 'A_load_order': 2, 'meta_evict_policy': ''}, num_stages=2, num_warps=4)],
    (16384, 5120, 2560, 128, 8) : [triton.Config({'BLOCK_SIZE_M': 128, 'BLOCK_SIZE_N': 64, 'BLOCK_SIZE_K': 64, 'GROUP_SIZE_M': 8, 'A_load_order': 2, 'meta_evict_policy': ''}, num_stages=4, num_warps=4)],
    (16384, 27648, 5120, 128, 8) : [triton.Config({'BLOCK_SIZE_M': 128, 'BLOCK_SIZE_N': 128, 'BLOCK_SIZE_K': 32, 'GROUP_SIZE_M': 8, 'A_load_order': 2, 'meta_evict_policy': ''}, num_stages=2, num_warps=4)],
    (16384, 5120, 13824, 128, 8) : [triton.Config({'BLOCK_SIZE_M': 128, 'BLOCK_SIZE_N': 64, 'BLOCK_SIZE_K': 64, 'GROUP_SIZE_M': 8, 'A_load_order': 2, 'meta_evict_policy': ''}, num_stages=4, num_warps=4)],
    (16384, 27648, 5120, 32, 16) : [triton.Config({'BLOCK_SIZE_M': 128, 'BLOCK_SIZE_N': 128, 'BLOCK_SIZE_K': 32, 'GROUP_SIZE_M': 8, 'A_load_order': 2, 'meta_evict_policy': ''}, num_stages=2, num_warps=4)],
    (16384, 5120, 13824, 32, 16) : [triton.Config({'BLOCK_SIZE_M': 128, 'BLOCK_SIZE_N': 128, 'BLOCK_SIZE_K': 32, 'GROUP_SIZE_M': 8, 'A_load_order': 2, 'meta_evict_policy': ''}, num_stages=4, num_warps=4)],
    (8192, 3584, 5120, 128, 8) : [triton.Config({'BLOCK_SIZE_M': 128, 'BLOCK_SIZE_N': 128, 'BLOCK_SIZE_K': 32, 'GROUP_SIZE_M': 8, 'A_load_order': 2, 'meta_evict_policy': ''}, num_stages=2, num_warps=4)],
    (8192, 5120, 2560, 128, 8) : [triton.Config({'BLOCK_SIZE_M': 128, 'BLOCK_SIZE_N': 64, 'BLOCK_SIZE_K': 64, 'GROUP_SIZE_M': 8, 'A_load_order': 2, 'meta_evict_policy': ''}, num_stages=4, num_warps=4)],
    (8192, 27648, 5120, 128, 8) : [triton.Config({'BLOCK_SIZE_M': 128, 'BLOCK_SIZE_N': 128, 'BLOCK_SIZE_K': 32, 'GROUP_SIZE_M': 8, 'A_load_order': 2, 'meta_evict_policy': ''}, num_stages=2, num_warps=4)],
    (8192, 5120, 13824, 128, 8) : [triton.Config({'BLOCK_SIZE_M': 128, 'BLOCK_SIZE_N': 64, 'BLOCK_SIZE_K': 64, 'GROUP_SIZE_M': 8, 'A_load_order': 2, 'meta_evict_policy': ''}, num_stages=4, num_warps=4)],
    (8192, 27648, 5120, 32, 16) : [triton.Config({'BLOCK_SIZE_M': 128, 'BLOCK_SIZE_N': 128, 'BLOCK_SIZE_K': 32, 'GROUP_SIZE_M': 8, 'A_load_order': 2, 'meta_evict_policy': ''}, num_stages=2, num_warps=4)],
    (8192, 5120, 13824, 32, 16) : [triton.Config({'BLOCK_SIZE_M': 128, 'BLOCK_SIZE_N': 128, 'BLOCK_SIZE_K': 32, 'GROUP_SIZE_M': 8, 'A_load_order': 2, 'meta_evict_policy': ''}, num_stages=4, num_warps=4)],
    (4096, 3584, 5120, 128, 8) : [triton.Config({'BLOCK_SIZE_M': 128, 'BLOCK_SIZE_N': 128, 'BLOCK_SIZE_K': 32, 'GROUP_SIZE_M': 8, 'A_load_order': 2, 'meta_evict_policy': ''}, num_stages=2, num_warps=4)],
    (4096, 5120, 2560, 128, 8) : [triton.Config({'BLOCK_SIZE_M': 128, 'BLOCK_SIZE_N': 64, 'BLOCK_SIZE_K': 64, 'GROUP_SIZE_M': 8, 'A_load_order': 2, 'meta_evict_policy': ''}, num_stages=4, num_warps=4)],
    (4096, 27648, 5120, 128, 8) : [triton.Config({'BLOCK_SIZE_M': 128, 'BLOCK_SIZE_N': 128, 'BLOCK_SIZE_K': 32, 'GROUP_SIZE_M': 8, 'A_load_order': 2, 'meta_evict_policy': ''}, num_stages=2, num_warps=4)],
    (4096, 5120, 13824, 128, 8) : [triton.Config({'BLOCK_SIZE_M': 128, 'BLOCK_SIZE_N': 64, 'BLOCK_SIZE_K': 64, 'GROUP_SIZE_M': 8, 'A_load_order': 2, 'meta_evict_policy': ''}, num_stages=4, num_warps=4)],
    (4096, 27648, 5120, 32, 16) : [triton.Config({'BLOCK_SIZE_M': 128, 'BLOCK_SIZE_N': 128, 'BLOCK_SIZE_K': 32, 'GROUP_SIZE_M': 8, 'A_load_order': 2, 'meta_evict_policy': ''}, num_stages=2, num_warps=4)],
    (4096, 5120, 13824, 32, 16) : [triton.Config({'BLOCK_SIZE_M': 128, 'BLOCK_SIZE_N': 128, 'BLOCK_SIZE_K': 32, 'GROUP_SIZE_M': 8, 'A_load_order': 2, 'meta_evict_policy': ''}, num_stages=4, num_warps=4)],
    (64, 3584, 5120, 128, 8) : [triton.Config({'BLOCK_SIZE_M': 32, 'BLOCK_SIZE_N': 32, 'BLOCK_SIZE_K': 128, 'GROUP_SIZE_M': 8, 'A_load_order': 2, 'meta_evict_policy': ''}, num_stages=4, num_warps=4)],
    (64, 5120, 2560, 128, 8) : [triton.Config({'BLOCK_SIZE_M': 32, 'BLOCK_SIZE_N': 32, 'BLOCK_SIZE_K': 128, 'GROUP_SIZE_M': 8, 'A_load_order': 2, 'meta_evict_policy': ''}, num_stages=4, num_warps=4)],
    (64, 27648, 5120, 128, 8) : [triton.Config({'BLOCK_SIZE_M': 32, 'BLOCK_SIZE_N': 64, 'BLOCK_SIZE_K': 64, 'GROUP_SIZE_M': 8, 'A_load_order': 2, 'meta_evict_policy': ''}, num_stages=4, num_warps=4)],
    (64, 5120, 13824, 128, 8) : [triton.Config({'BLOCK_SIZE_M': 32, 'BLOCK_SIZE_N': 32, 'BLOCK_SIZE_K': 128, 'GROUP_SIZE_M': 8, 'A_load_order': 2, 'meta_evict_policy': ''}, num_stages=4, num_warps=4)],
    (64, 27648, 5120, 32, 16) : [triton.Config({'BLOCK_SIZE_M': 32, 'BLOCK_SIZE_N': 64, 'BLOCK_SIZE_K': 32, 'GROUP_SIZE_M': 8, 'A_load_order': 2, 'meta_evict_policy': ''}, num_stages=2, num_warps=4)],
    (64, 5120, 13824, 32, 16) : [triton.Config({'BLOCK_SIZE_M': 32, 'BLOCK_SIZE_N': 32, 'BLOCK_SIZE_K': 32, 'GROUP_SIZE_M': 8, 'A_load_order': 2, 'meta_evict_policy': ''}, num_stages=4, num_warps=4)],
    (512, 3584, 5120, 128, 8) : [triton.Config({'BLOCK_SIZE_M': 128, 'BLOCK_SIZE_N': 64, 'BLOCK_SIZE_K': 32, 'GROUP_SIZE_M': 8, 'A_load_order': 2, 'meta_evict_policy': ''}, num_stages=4, num_warps=4)],
    (512, 5120, 2560, 128, 8) : [triton.Config({'BLOCK_SIZE_M': 128, 'BLOCK_SIZE_N': 64, 'BLOCK_SIZE_K': 32, 'GROUP_SIZE_M': 8, 'A_load_order': 2, 'meta_evict_policy': ''}, num_stages=4, num_warps=4)],
    (512, 27648, 5120, 128, 8) : [triton.Config({'BLOCK_SIZE_M': 128, 'BLOCK_SIZE_N': 64, 'BLOCK_SIZE_K': 32, 'GROUP_SIZE_M': 8, 'A_load_order': 2, 'meta_evict_policy': ''}, num_stages=2, num_warps=4)],
    (512, 5120, 13824, 128, 8) : [triton.Config({'BLOCK_SIZE_M': 128, 'BLOCK_SIZE_N': 64, 'BLOCK_SIZE_K': 32, 'GROUP_SIZE_M': 8, 'A_load_order': 2, 'meta_evict_policy': ''}, num_stages=2, num_warps=4)],
    (512, 27648, 5120, 32, 16) : [triton.Config({'BLOCK_SIZE_M': 128, 'BLOCK_SIZE_N': 64, 'BLOCK_SIZE_K': 32, 'GROUP_SIZE_M': 8, 'A_load_order': 2, 'meta_evict_policy': ''}, num_stages=4, num_warps=4)],
    (512, 5120, 13824, 32, 16) : [triton.Config({'BLOCK_SIZE_M': 128, 'BLOCK_SIZE_N': 64, 'BLOCK_SIZE_K': 32, 'GROUP_SIZE_M': 8, 'A_load_order': 2, 'meta_evict_policy': ''}, num_stages=2, num_warps=4)],
    (128, 3584, 5120, 128, 8) : [triton.Config({'BLOCK_SIZE_M': 64, 'BLOCK_SIZE_N': 64, 'BLOCK_SIZE_K': 128, 'GROUP_SIZE_M': 8, 'A_load_order': 2, 'meta_evict_policy': ''}, num_stages=2, num_warps=4)],
    (128, 5120, 2560, 128, 8) : [triton.Config({'BLOCK_SIZE_M': 64, 'BLOCK_SIZE_N': 32, 'BLOCK_SIZE_K': 128, 'GROUP_SIZE_M': 8, 'A_load_order': 2, 'meta_evict_policy': ''}, num_stages=2, num_warps=4)],
    (128, 27648, 5120, 128, 8) : [triton.Config({'BLOCK_SIZE_M': 64, 'BLOCK_SIZE_N': 64, 'BLOCK_SIZE_K': 32, 'GROUP_SIZE_M': 8, 'A_load_order': 2, 'meta_evict_policy': ''}, num_stages=4, num_warps=4)],
    (128, 5120, 13824, 128, 8) : [triton.Config({'BLOCK_SIZE_M': 64, 'BLOCK_SIZE_N': 32, 'BLOCK_SIZE_K': 128, 'GROUP_SIZE_M': 8, 'A_load_order': 2, 'meta_evict_policy': ''}, num_stages=2, num_warps=4)],
    (128, 27648, 5120, 32, 16) : [triton.Config({'BLOCK_SIZE_M': 64, 'BLOCK_SIZE_N': 64, 'BLOCK_SIZE_K': 32, 'GROUP_SIZE_M': 8, 'A_load_order': 2, 'meta_evict_policy': ''}, num_stages=2, num_warps=4)],
    (128, 5120, 13824, 32, 16) : [triton.Config({'BLOCK_SIZE_M': 64, 'BLOCK_SIZE_N': 64, 'BLOCK_SIZE_K': 32, 'GROUP_SIZE_M': 8, 'A_load_order': 2, 'meta_evict_policy': ''}, num_stages=4, num_warps=4)],
    (256, 3584, 5120, 128, 8) : [triton.Config({'BLOCK_SIZE_M': 64, 'BLOCK_SIZE_N': 64, 'BLOCK_SIZE_K': 64, 'GROUP_SIZE_M': 8, 'A_load_order': 2, 'meta_evict_policy': ''}, num_stages=4, num_warps=4)],
    (256, 5120, 2560, 128, 8) : [triton.Config({'BLOCK_SIZE_M': 64, 'BLOCK_SIZE_N': 64, 'BLOCK_SIZE_K': 64, 'GROUP_SIZE_M': 8, 'A_load_order': 2, 'meta_evict_policy': ''}, num_stages=2, num_warps=4)],
    (256, 27648, 5120, 128, 8) : [triton.Config({'BLOCK_SIZE_M': 64, 'BLOCK_SIZE_N': 64, 'BLOCK_SIZE_K': 32, 'GROUP_SIZE_M': 8, 'A_load_order': 2, 'meta_evict_policy': ''}, num_stages=2, num_warps=4)],
    (256, 5120, 13824, 128, 8) : [triton.Config({'BLOCK_SIZE_M': 64, 'BLOCK_SIZE_N': 64, 'BLOCK_SIZE_K': 64, 'GROUP_SIZE_M': 8, 'A_load_order': 2, 'meta_evict_policy': ''}, num_stages=4, num_warps=4)],
    (256, 27648, 5120, 32, 16) : [triton.Config({'BLOCK_SIZE_M': 64, 'BLOCK_SIZE_N': 64, 'BLOCK_SIZE_K': 32, 'GROUP_SIZE_M': 8, 'A_load_order': 2, 'meta_evict_policy': ''}, num_stages=2, num_warps=4)],
    (256, 5120, 13824, 32, 16) : [triton.Config({'BLOCK_SIZE_M': 64, 'BLOCK_SIZE_N': 64, 'BLOCK_SIZE_K': 32, 'GROUP_SIZE_M': 8, 'A_load_order': 2, 'meta_evict_policy': ''}, num_stages=2, num_warps=4)],
    (1024, 3584, 5120, 128, 8) : [triton.Config({'BLOCK_SIZE_M': 128, 'BLOCK_SIZE_N': 64, 'BLOCK_SIZE_K': 32, 'GROUP_SIZE_M': 8, 'A_load_order': 2, 'meta_evict_policy': ''}, num_stages=4, num_warps=4)],
    (1024, 5120, 2560, 128, 8) : [triton.Config({'BLOCK_SIZE_M': 128, 'BLOCK_SIZE_N': 64, 'BLOCK_SIZE_K': 64, 'GROUP_SIZE_M': 8, 'A_load_order': 2, 'meta_evict_policy': ''}, num_stages=4, num_warps=4)],
    (1024, 27648, 5120, 128, 8) : [triton.Config({'BLOCK_SIZE_M': 128, 'BLOCK_SIZE_N': 128, 'BLOCK_SIZE_K': 32, 'GROUP_SIZE_M': 8, 'A_load_order': 2, 'meta_evict_policy': ''}, num_stages=2, num_warps=4)],
    (1024, 5120, 13824, 128, 8) : [triton.Config({'BLOCK_SIZE_M': 128, 'BLOCK_SIZE_N': 64, 'BLOCK_SIZE_K': 64, 'GROUP_SIZE_M': 8, 'A_load_order': 2, 'meta_evict_policy': ''}, num_stages=4, num_warps=4)],
    (1024, 27648, 5120, 32, 16) : [triton.Config({'BLOCK_SIZE_M': 128, 'BLOCK_SIZE_N': 128, 'BLOCK_SIZE_K': 32, 'GROUP_SIZE_M': 8, 'A_load_order': 2, 'meta_evict_policy': ''}, num_stages=4, num_warps=4)],
    (1024, 5120, 13824, 32, 16) : [triton.Config({'BLOCK_SIZE_M': 128, 'BLOCK_SIZE_N': 128, 'BLOCK_SIZE_K': 32, 'GROUP_SIZE_M': 8, 'A_load_order': 2, 'meta_evict_policy': ''}, num_stages=4, num_warps=4)],
    (2048, 3584, 5120, 128, 8) : [triton.Config({'BLOCK_SIZE_M': 128, 'BLOCK_SIZE_N': 64, 'BLOCK_SIZE_K': 32, 'GROUP_SIZE_M': 8, 'A_load_order': 2, 'meta_evict_policy': ''}, num_stages=4, num_warps=4)],
    (2048, 5120, 2560, 128, 8) : [triton.Config({'BLOCK_SIZE_M': 128, 'BLOCK_SIZE_N': 64, 'BLOCK_SIZE_K': 32, 'GROUP_SIZE_M': 8, 'A_load_order': 2, 'meta_evict_policy': ''}, num_stages=2, num_warps=4)],
    (2048, 27648, 5120, 128, 8) : [triton.Config({'BLOCK_SIZE_M': 128, 'BLOCK_SIZE_N': 128, 'BLOCK_SIZE_K': 32, 'GROUP_SIZE_M': 8, 'A_load_order': 2, 'meta_evict_policy': ''}, num_stages=2, num_warps=4)],
    (2048, 5120, 13824, 128, 8) : [triton.Config({'BLOCK_SIZE_M': 128, 'BLOCK_SIZE_N': 64, 'BLOCK_SIZE_K': 64, 'GROUP_SIZE_M': 8, 'A_load_order': 2, 'meta_evict_policy': ''}, num_stages=4, num_warps=4)],
    (2048, 27648, 5120, 32, 16) : [triton.Config({'BLOCK_SIZE_M': 128, 'BLOCK_SIZE_N': 128, 'BLOCK_SIZE_K': 32, 'GROUP_SIZE_M': 8, 'A_load_order': 2, 'meta_evict_policy': ''}, num_stages=2, num_warps=4)],
    (2048, 5120, 13824, 32, 16) : [triton.Config({'BLOCK_SIZE_M': 128, 'BLOCK_SIZE_N': 64, 'BLOCK_SIZE_K': 32, 'GROUP_SIZE_M': 8, 'A_load_order': 2, 'meta_evict_policy': ''}, num_stages=4, num_warps=4)]
}

OPT_CONFIGS = {**QWEN_2_5_32B_TP1, **QWEN_2_5_32B_TP2}

@torch.library.custom_op("gemlite::gemm_A16fWnO16f_int32packing_forward" + _costum_op_id, mutates_args=())
def gemm_A16fWnO16f_int32packing_forward(x: Tensor, W_q: Tensor, scales: Tensor, zeros: Tensor, scales_x: Tensor,
                                         W_nbits: int, group_size: int, unpack_mask: int, elements_per_sample: int, 
                                         input_dtype: int, output_dtype: int, acc_dtype: int, meta_dtype:int, 
                                         channel_scale_mode: int, W_group_mode: int, data_contiguous: bool,
                                        ) -> Tensor:
    

    M, K, N = x.shape[0], x.shape[1], W_q.shape[1]

    #assert K == W_q.shape[0] * elements_per_sample, "Invalid Input Shapes"
    output = torch.empty((M, N), device=W_q.device, dtype=DTYPE_TO_TORCH[output_dtype])

    grid = lambda META: (triton.cdiv(M, META['BLOCK_SIZE_M']) * triton.cdiv(N, META['BLOCK_SIZE_N']),)
    
    CLOSEST_M = max(2 ** int(math.ceil(math.log2(M))), 16384)
    config = OPT_CONFIGS.get((CLOSEST_M, N, K, group_size, elements_per_sample), None)
    if config is None:
        autotune_fn = triton.autotune(
            configs = get_autotune_config() if ENABLE_AUTOTUNE else get_default_config(),
            key = ['CLOSEST_M', 'N', 'K', 'group_size', 'elements_per_sample'],
            prune_configs_by = {'early_config_prune': kernel_config_pruner} if ENABLE_AUTOTUNE else None,
            warmup = 50, 
            rep = 50,
            use_cuda_graph = AUTOTUNE_ENABLE.USE_CUDA_GRAPH,
                )
    else:
        autotune_fn = triton.autotune(
            configs = config,
            key = ['CLOSEST_M', 'N', 'K', 'group_size', 'elements_per_sample'],
            prune_configs_by = {'early_config_prune': kernel_config_pruner} if ENABLE_AUTOTUNE else None,
            warmup = 50, 
            rep = 50,
            use_cuda_graph = AUTOTUNE_ENABLE.USE_CUDA_GRAPH,
                )
        
    heuristic_fn = triton.heuristics(values={'CLOSEST_M': lambda args: 2 ** int(math.ceil(math.log2(args['M'])))})
    kernel = heuristic_fn(autotune_fn(gemm_A16fWnO16f_int32packing_kernel))        
        
    kernel[grid](
        x, W_q, output,
        scales, zeros, scales_x,
        M, N, K,
        W_nbits, group_size, unpack_mask, elements_per_sample,  
        x.stride(0), x.stride(1),
        W_q.stride(0), W_q.stride(1),
        output.stride(0), output.stride(1),
        scales.stride(0), scales.stride(1),
        ########################
        input_dtype  = DTYPE_TO_TRITON[input_dtype],
        output_dtype = DTYPE_TO_TRITON[output_dtype],
        acc_dtype    = DTYPE_TO_TRITON[acc_dtype],
        meta_dtype   = DTYPE_TO_TRITON[meta_dtype],
        ########################
        channel_scale_mode = channel_scale_mode,
        W_group_mode       = W_group_mode,
        zero_is_scalar     = zeros.numel() == 1,
        data_contiguous    = data_contiguous,
    )

    return output

@torch.library.register_fake("gemlite::gemm_A16fWnO16f_int32packing_forward" + _costum_op_id)
def gemm_A16fWnO16f_int32packing_forward_fake(x: Tensor, W_q: Tensor, scales: Tensor, zeros: Tensor, scales_x: Tensor,
                                              W_nbits: int, group_size: int, unpack_mask: int, elements_per_sample: int, 
                                              input_dtype: int, output_dtype: int, acc_dtype: int, meta_dtype:int, 
                                              channel_scale_mode: int, W_group_mode: int, data_contiguous: bool,
                                              ) -> Tensor:

    M, K, N = x.shape[0], x.shape[1], W_q.shape[1]
    return torch.empty((M, N), device=W_q.device, dtype=DTYPE_TO_TORCH[output_dtype])


class gemm_A16fWnO16f:
    kernel = gemm_A16fWnO16f_int32packing_kernel
    forward = gemm_A16fWnO16f_int32packing_forward
    matmul_type = MATMUL_TYPE

__all__ = ["gemm_A16fWnO16f"]<|MERGE_RESOLUTION|>--- conflicted
+++ resolved
@@ -118,7 +118,6 @@
 
 ENABLE_AUTOTUNE = AUTOTUNE_ENABLE.GEMM
 
-<<<<<<< HEAD
 # @triton.heuristics(values={'CLOSEST_M': lambda args: 2 ** int(math.ceil(math.log2(args['M'])))})
 # @autotune(
 #     configs = get_autotune_config() if ENABLE_AUTOTUNE else get_default_config(),
@@ -128,17 +127,6 @@
 #     rep = 50,
 #     use_cuda_graph = AUTOTUNE_ENABLE.USE_CUDA_GRAPH,
 # )
-=======
-#@triton.heuristics(values={'CLOSEST_M': lambda args: 2 ** int(math.ceil(math.log2(args['M'])))})
-@triton.autotune(
-    configs = get_autotune_config() if ENABLE_AUTOTUNE else get_default_config(),
-    key = KEYS, #['CLOSEST_M', 'N', 'K', 'group_size', 'elements_per_sample'],
-    prune_configs_by = {'early_config_prune': kernel_config_pruner} if ENABLE_AUTOTUNE else None,
-    warmup = 50, 
-    rep = 50,
-    use_cuda_graph = AUTOTUNE_ENABLE.USE_CUDA_GRAPH,
-)
->>>>>>> 5ebcca03
 
 @triton.jit
 def gemm_A16fWnO16f_int32packing_kernel(
